--- conflicted
+++ resolved
@@ -28,11 +28,6 @@
     "minimum": "13",
     "verified": "13"
   },
-  "primaryTokenAttribute": "barHealth",
-  "secondaryTokenAttribute": "barStress",
-  "manifest": "https://raw.githubusercontent.com/unofficial-daggerheart/daggerheart/master/system.json",
-<<<<<<< HEAD
-  "download": "https://github.com/unofficial-daggerheart/daggerheart/archive/refs/tags/v2.9.3.zip",
   "packs": [
     {
       "name": "sys-macros",
@@ -56,8 +51,9 @@
         ]
       }
     }
-  }
-=======
-  "download"  : "https://github.com/unofficial-daggerheart/daggerheart/archive/refs/tags/v2.10.3.zip"
->>>>>>> b30cbfeb
+  },
+  "primaryTokenAttribute": "barHealth",
+  "secondaryTokenAttribute": "barStress",
+  "manifest": "https://raw.githubusercontent.com/unofficial-daggerheart/daggerheart/master/system.json",
+  "download": "https://github.com/unofficial-daggerheart/daggerheart/archive/refs/tags/v2.10.3.zip"
 }