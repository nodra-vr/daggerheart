{
<<<<<<< HEAD
	"id": "daggerheart-unofficial",
	"version": "3.0.0",
	"title": "Daggerheart Unofficial",
	"url": "",
	"description": "Unofficial Daggerheart Game System",
	"license": "LICENSE.txt",
	"authors": [
		{
			"name": "featureJosh",
			"url": "https://github.com/featureJosh"
		}
	],
	"media": [
		{
			"type": "setup",
			"url": "https://raw.githubusercontent.com/Unofficial-Daggerheart/daggerheart/refs/tags/v2.12.9/assets/branding/coverart.webp",
			"thumbnail": "https://raw.githubusercontent.com/Unofficial-Daggerheart/daggerheart/refs/tags/v2.12.9/assets/branding/coverart.webp"
		}
	],
	"esmodules": ["module/daggerheart.js"],
	"styles": ["styles/simple.css"],
	"packs": [
		{
			"name": "daggerheart-macros",
			"label": "Daggerheart Macros",
			"path": "packs/daggerheart-macros",
			"type": "Macro",
			"system": "daggerheart-unofficial",
			"ownership": {
				"PLAYER": "OBSERVER",
				"ASSISTANT": "OWNER"
			}
		}
	],
	"languages": [
		{
			"lang": "en",
			"name": "English",
			"path": "lang/en.json"
		}
	],
	"compatibility": {
		"minimum": "13",
		"verified": "13"
	},
	"documentTypes": {
		"Actor": {
			"character": { "htmlFields": ["biography", "advancementnotes"] },
			"npc": { "htmlFields": ["biography"] },
			"companion": { "htmlFields": ["biography"] },
			"environment": {}
		},
		"Item": {
			"ancestry": { "htmlFields": ["description"] },
			"armor": { "htmlFields": ["description"] },
			"class": { "htmlFields": ["description"] },
			"community": { "htmlFields": ["description"] },
			"domain": { "htmlFields": ["description"] },
			"inventory": { "htmlFields": ["description"] },
			"item": { "htmlFields": ["description"] },
			"passive": { "htmlFields": ["description"] },
			"subclass": { "htmlFields": ["description"] },
			"vault": { "htmlFields": ["description"] },
			"weapon": { "htmlFields": ["description"] },
			"worn": { "htmlFields": ["description"] }
		}
	},
	"manifest": "https://raw.githubusercontent.com/unofficial-daggerheart/daggerheart/master/system.json",
	"download": "https://github.com/unofficial-daggerheart/daggerheart/archive/refs/tags/v3.0.0.zip",
	"background": "https://raw.githubusercontent.com/Unofficial-Daggerheart/daggerheart/refs/tags/v2.12.9/assets/branding/coverart.webp"
=======
  "id": "daggerheart-unofficial",
  "version": "3.0.3",
  "title": "Daggerheart Unofficial",
  "url": "",
  "description": "Unofficial Daggerheart Game System",
  "license": "LICENSE.txt", 
  "authors": [
    {
      "name": "featureJosh",
      "url": "https://github.com/featureJosh"
    }
  ],
  "media": [
    {
      "type": "setup",
      "url": "https://raw.githubusercontent.com/Unofficial-Daggerheart/daggerheart/refs/tags/v2.12.9/assets/branding/coverart.webp",
      "thumbnail": "https://raw.githubusercontent.com/Unofficial-Daggerheart/daggerheart/refs/tags/v2.12.9/assets/branding/coverart.webp"
    }
  ],
  "esmodules": [
    "module/simple.js"
  ],
  "styles": [
    "styles/simple.css"
  ],
  "packs": [
    {
      "name": "daggerheart-macros",
      "label": "Daggerheart Macros",
      "path": "packs/daggerheart-macros",
      "type": "Macro",
        "system": "daggerheart-unofficial",
      "ownership": {
        "PLAYER": "OBSERVER",
        "ASSISTANT": "OWNER"
      }
    }
  ],
  "languages": [
    {
      "lang": "en",
      "name": "English",
      "path": "lang/en.json"
    }
  ],
  "compatibility": {
    "minimum": "13",
    "verified": "13"
  },
  "manifest": "https://raw.githubusercontent.com/unofficial-daggerheart/daggerheart/master/system.json",
  "download": "https://github.com/unofficial-daggerheart/daggerheart/archive/refs/tags/v3.0.3.zip",
  "background": "https://raw.githubusercontent.com/Unofficial-Daggerheart/daggerheart/refs/tags/v2.12.9/assets/branding/coverart.webp"
>>>>>>> d8e8492e
}<|MERGE_RESOLUTION|>--- conflicted
+++ resolved
@@ -1,7 +1,6 @@
 {
-<<<<<<< HEAD
 	"id": "daggerheart-unofficial",
-	"version": "3.0.0",
+	"version": "3.0.3",
 	"title": "Daggerheart Unofficial",
 	"url": "",
 	"description": "Unofficial Daggerheart Game System",
@@ -68,60 +67,6 @@
 		}
 	},
 	"manifest": "https://raw.githubusercontent.com/unofficial-daggerheart/daggerheart/master/system.json",
-	"download": "https://github.com/unofficial-daggerheart/daggerheart/archive/refs/tags/v3.0.0.zip",
+	"download": "https://github.com/unofficial-daggerheart/daggerheart/archive/refs/tags/v3.0.3.zip",
 	"background": "https://raw.githubusercontent.com/Unofficial-Daggerheart/daggerheart/refs/tags/v2.12.9/assets/branding/coverart.webp"
-=======
-  "id": "daggerheart-unofficial",
-  "version": "3.0.3",
-  "title": "Daggerheart Unofficial",
-  "url": "",
-  "description": "Unofficial Daggerheart Game System",
-  "license": "LICENSE.txt", 
-  "authors": [
-    {
-      "name": "featureJosh",
-      "url": "https://github.com/featureJosh"
-    }
-  ],
-  "media": [
-    {
-      "type": "setup",
-      "url": "https://raw.githubusercontent.com/Unofficial-Daggerheart/daggerheart/refs/tags/v2.12.9/assets/branding/coverart.webp",
-      "thumbnail": "https://raw.githubusercontent.com/Unofficial-Daggerheart/daggerheart/refs/tags/v2.12.9/assets/branding/coverart.webp"
-    }
-  ],
-  "esmodules": [
-    "module/simple.js"
-  ],
-  "styles": [
-    "styles/simple.css"
-  ],
-  "packs": [
-    {
-      "name": "daggerheart-macros",
-      "label": "Daggerheart Macros",
-      "path": "packs/daggerheart-macros",
-      "type": "Macro",
-        "system": "daggerheart-unofficial",
-      "ownership": {
-        "PLAYER": "OBSERVER",
-        "ASSISTANT": "OWNER"
-      }
-    }
-  ],
-  "languages": [
-    {
-      "lang": "en",
-      "name": "English",
-      "path": "lang/en.json"
-    }
-  ],
-  "compatibility": {
-    "minimum": "13",
-    "verified": "13"
-  },
-  "manifest": "https://raw.githubusercontent.com/unofficial-daggerheart/daggerheart/master/system.json",
-  "download": "https://github.com/unofficial-daggerheart/daggerheart/archive/refs/tags/v3.0.3.zip",
-  "background": "https://raw.githubusercontent.com/Unofficial-Daggerheart/daggerheart/refs/tags/v2.12.9/assets/branding/coverart.webp"
->>>>>>> d8e8492e
 }